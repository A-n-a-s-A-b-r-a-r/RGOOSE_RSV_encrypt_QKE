--- conflicted
+++ resolved
@@ -1,19 +1,15 @@
-<<<<<<< HEAD
-import zlib
-import os
-import time
-import hashlib
-import secrets
-from typing import Tuple, List, Optional
-=======
 import zlib, os
->>>>>>> f4e5dd9c
 from cryptography.hazmat.primitives.ciphers import Cipher, algorithms, modes
 from cryptography.hazmat.primitives.hmac import HMAC
 from cryptography.hazmat.primitives import hashes
 from cryptography.hazmat.backends import default_backend
-<<<<<<< HEAD
-from cryptography.hazmat.primitives.kdf.hkdf import HKDF
+from QKE import BB84Simulator
+
+HEADER_LENGTH = 18  # Length of the PDU header (example)
+NONCE_SIZE = 12  # Nonce size for AES-GCM in bytes
+TAG_SIZE = 16  # Tag size for AES-GCM in bytes
+AES_KEY_SIZE = 32  # AES-256 key size in bytes
+KEY_FILE_PATH = "encryption_key.bin"  # Path to store the key file
 
 HEADER_LENGTH = 18
 NONCE_SIZE = 12
@@ -192,150 +188,6 @@
         """Refresh the quantum key with a peer"""
         return self.establish_quantum_key(peer_id)
 
-class SecureGOOSEMessaging:
-    """
-    Enhanced GOOSE/RSV messaging with QKE
-    """
-    
-    def __init__(self, node_id: str):
-        self.node_id = node_id
-        self.qke = QuantumKeyExchange(node_id)
-        self.key_refresh_interval = 3600  # 1 hour
-        self.last_key_refresh = {}
-        
-    def ensure_quantum_key(self, peer_id: str) -> bytes:
-        """
-        Ensure we have a valid quantum key for the peer
-        """
-        current_time = time.time()
-        
-        if (peer_id not in self.last_key_refresh or 
-            current_time - self.last_key_refresh[peer_id] > self.key_refresh_interval):
-            
-            key = self.qke.establish_quantum_key(peer_id)
-            self.last_key_refresh[peer_id] = current_time
-            return key
-        
-        return self.qke.get_current_key(peer_id)
-    
-    def compress_data(self, data: bytes) -> bytes:
-        return zlib.compress(data)
-    
-    def decompress_data(self, data: bytes) -> bytes:
-        return zlib.decompress(data)
-    
-    def encrypt_message(self, plaintext: bytes, peer_id: str) -> bytes:
-        """
-        Encrypt message using quantum-derived key
-        """
-        quantum_key = self.ensure_quantum_key(peer_id)
-        nonce = os.urandom(NONCE_SIZE)
-        cipher = Cipher(algorithms.AES(quantum_key), modes.GCM(nonce))
-        encryptor = cipher.encryptor()
-        ciphertext = encryptor.update(plaintext) + encryptor.finalize()
-        return nonce + ciphertext + encryptor.tag
-    
-    def decrypt_message(self, ciphertext_with_nonce_and_tag: bytes, 
-                       peer_id: str) -> bytes:
-        """
-        Decrypt message using quantum-derived key
-        """
-        quantum_key = self.qke.get_current_key(peer_id)
-        if not quantum_key:
-            raise ValueError(f"No quantum key available for peer {peer_id}")
-        
-        nonce = ciphertext_with_nonce_and_tag[:NONCE_SIZE]
-        ciphertext = ciphertext_with_nonce_and_tag[NONCE_SIZE:-TAG_SIZE]
-        tag = ciphertext_with_nonce_and_tag[-TAG_SIZE:]
-        
-        cipher = Cipher(algorithms.AES(quantum_key), modes.GCM(nonce, tag))
-        decryptor = cipher.decryptor()
-        plaintext = decryptor.update(ciphertext) + decryptor.finalize()
-        return plaintext
-    
-    def generate_quantum_hmac(self, message: bytes, peer_id: str) -> bytes:
-        """
-        Generate HMAC using quantum key
-        """
-        quantum_key = self.qke.get_current_key(peer_id)
-        if not quantum_key:
-            raise ValueError(f"No quantum key available for peer {peer_id}")
-        
-        h = HMAC(quantum_key, hashes.SHA256(), backend=default_backend())
-        h.update(message)
-        return h.finalize()
-    
-    def process_goose_message(self, message_data: bytes, peer_id: str, 
-                            encrypt: bool = True) -> bytes:
-        """
-        Process GOOSE message with optional encryption
-        """
-        compressed = self.compress_data(message_data)
-        if encrypt:
-            encrypted = self.encrypt_message(compressed, peer_id)
-            hmac_tag = self.generate_quantum_hmac(encrypted, peer_id)
-            return encrypted + hmac_tag
-        else:
-            return compressed
-    
-    def receive_goose_message(self, received_data: bytes, peer_id: str, 
-                            encrypted: bool = True) -> bytes:
-        """
-        Receive and process GOOSE message
-        """
-        if encrypted:
-            hmac_tag = received_data[-32:]
-            encrypted_data = received_data[:-32]
-            
-            expected_hmac = self.generate_quantum_hmac(encrypted_data, peer_id)
-            if hmac_tag != expected_hmac:
-                raise ValueError("HMAC verification failed")
-            
-            decrypted = self.decrypt_message(encrypted_data, peer_id)
-            return self.decompress_data(decrypted)
-        else:
-            return self.decompress_data(received_data)
-
-# Example usage
-if __name__ == "__main__":
-    node_a = SecureGOOSEMessaging("SubstationA")
-    node_b = SecureGOOSEMessaging("SubstationB")
-    
-    test_message = b"GOOSE message: Breaker status change - CB01 OPEN"
-    
-    print("=== Quantum Key Exchange Demo ===")
-    
-    encrypted_message = node_a.process_goose_message(test_message, "SubstationB")
-    print(f"Encrypted message length: {len(encrypted_message)} bytes")
-    
-    # Copy key file for demo purposes
-    import shutil
-    key_file_a = node_a.qke._get_key_file_path("SubstationB")
-    key_file_b = node_b.qke._get_key_file_path("SubstationA")
-    if os.path.exists(key_file_a):
-        shutil.copy(key_file_a, key_file_b)
-    
-    try:
-        decrypted_message = node_b.receive_goose_message(encrypted_message, "SubstationA")
-        print(f"Decrypted message: {decrypted_message.decode()}")
-        print("✓ Quantum-secured communication successful!")
-    except Exception as e:
-        print(f"✗ Error: {e}")
-=======
-from QKE import BB84Simulator
-
-HEADER_LENGTH = 18  # Length of the PDU header (example)
-NONCE_SIZE = 12  # Nonce size for AES-GCM in bytes
-TAG_SIZE = 16  # Tag size for AES-GCM in bytes
-AES_KEY_SIZE = 32  # AES-256 key size in bytes
-KEY_FILE_PATH = "encryption_key.bin"  # Path to store the key file
-
-def compress_data(data: bytes) -> bytes:
-    return zlib.compress(data)
-
-def decompress_data(data: bytes) -> bytes:
-    return zlib.decompress(data)
-
 def save_key_to_file(key: bytes, filepath: str = KEY_FILE_PATH):
     """Save the encryption key to a file"""
     with open(filepath, 'wb') as f:
@@ -397,5 +249,4 @@
         os.remove(filepath)
         print(f"Key file {filepath} deleted successfully")
     except FileNotFoundError:
-        print(f"Key file {filepath} not found")
->>>>>>> f4e5dd9c
+        print(f"Key file {filepath} not found")