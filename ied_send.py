import sys
import socket
import struct
import time
import os
from ied_utils import *
from udpSock import *
from zz_diagnose import *
from parse_sed import *

<<<<<<< HEAD
from compression_encryption import SecureGOOSEMessaging
=======
from compression_encryption import compress_data, encrypt_aes_gcm, decrypt_aes_gcm, generate_hmac_cryptography, initialise_key
>>>>>>> f4e5dd9c

HEADER_LENGTH = 18  # Length of the PDU header
NONCE_SIZE = 12  # Nonce size for AES-GCM in bytes
TAG_SIZE = 16  # Tag size for AES-GCM in bytes
AES_KEY_SIZE = 32  # AES-256 key size in bytes

IEDUDPPORT = 102

from form_pdu import form_goose_pdu, form_sv_pdu

total_encrypt_time = 0
total_packets = 0

def main(argv):
    if len(argv) != 4:
        if argv[0]:
            print(f"Usage: {argv[0]} <SED Filename> <Interface Name to be used on IED> <IED Name>")
        else:
            print("Usage: <program name> <SED Filename> <Interface Name to be used on IED> <IED Name>")
        return 1

    # Specify SED Filename
    sed_filename = argv[1]
    
    # Specify Network Interface Name to be used on IED
    ifname = argv[2]
    
    # Save IPv4 address of specified Network Interface
    ifr = getIPv4Add(ifname)
    ifr = socket.inet_pton(socket.AF_INET, ifr)

    # Specify IED name
    ied_name = argv[3]

    # Initialize QKE secure messaging system
    print("=== Initializing QKE Secure Messaging ===")
    secure_messaging = SecureGOOSEMessaging(ied_name)  # Use ied_name for node_id
    
    # Define known peers for quantum key establishment
    known_peers = ["SubstationA", "SubstationB", "SubstationC", "SubstationD"]
    
    # Remove self from peers list
    if ied_name in known_peers:
        known_peers.remove(ied_name)
    
    # Establish quantum keys with all known peers
    print("Establishing quantum keys with peers...")
    for peer in known_peers:
        try:
            key = secure_messaging.qke.establish_quantum_key(peer)
            print(f"✓ Established quantum key with {peer}")
        except Exception as e:
            print(f"✗ Failed to establish key with {peer}: {e}")

    # Parse SED file
    vector_of_ctrl_blks = parse_sed(sed_filename)

    # Find relevant Control Blocks pertaining to IED
    ownControlBlocks = []
    goose_counter = 0
    sv_counter = 0

    namespace = '{http://www.iec.ch/61850/2003/SCL}'

    for it in vector_of_ctrl_blks:
        if it.hostIED == ied_name:
            if it.cbType == f'{namespace}GSE':
                goose_counter += 1
                tmp_goose_data = GooseSvData()
                
                tmp_goose_data.cbName = it.cbName
                tmp_goose_data.cbType = it.cbType
                tmp_goose_data.appID = it.appID
                tmp_goose_data.multicastIP = it.multicastIP
                tmp_goose_data.datSetName = it.datSetName
                tmp_goose_data.goose_counter = goose_counter

                ownControlBlocks.append(tmp_goose_data)
            
            elif it.cbType == f"{namespace}SMV":
                sv_counter += 1
                tmp_sv_data = GooseSvData()
                
                tmp_sv_data.cbName = it.cbName
                tmp_sv_data.cbType = it.cbType
                tmp_sv_data.appID = it.appID
                tmp_sv_data.multicastIP = it.multicastIP
                tmp_sv_data.sv_counter = sv_counter

                ownControlBlocks.append(tmp_sv_data)
    
    # Test QKE encryption/decryption
    print("Testing QKE encryption/decryption...")
    if known_peers:
        test_peer = known_peers[0]
        try:
            demo_data = bytes([123])
            encrypted_demo = secure_messaging.encrypt_message(demo_data, test_peer)
            decrypted_demo = secure_messaging.decrypt_message(encrypted_demo, test_peer)
            print(f"✓ QKE test successful with {test_peer}")
        except Exception as e:
            print(f"✗ QKE test failed: {e}")
    
    # Keep looping to send multicast messages
    s_value = 0
<<<<<<< HEAD
    last_key_refresh = time.time()
    key_refresh_interval = 1800  # 30 minutes
=======
    initialise_key()
>>>>>>> f4e5dd9c
    
    while True:
        time.sleep(1)  # in seconds
        
        # Check if quantum keys need refresh
        current_time = time.time()
        if current_time - last_key_refresh > key_refresh_interval:
            print("Refreshing quantum keys...")
            for peer in known_peers:
                try:
                    secure_messaging.qke.refresh_key(peer)
                    print(f"✓ Refreshed quantum key with {peer}")
                except Exception as e:
                    print(f"✗ Failed to refresh key with {peer}: {e}")
            last_key_refresh = current_time

        # Form network packet for each Control Block
        for i in range(len(ownControlBlocks)):
            payload = []
            pdu_1 = []

            if ownControlBlocks[i].cbType == f"{namespace}GSE":
                print("cbName", ownControlBlocks[i].cbName)
                ownControlBlocks[i].s_value = s_value
                form_goose_pdu(ownControlBlocks[i], pdu_1)
                payload.append(0x81)

            elif ownControlBlocks[i].cbType == f"{namespace}SMV":
                print("cbName", ownControlBlocks[i].cbName)
                ownControlBlocks[i].s_value = s_value
                form_sv_pdu(ownControlBlocks[i], pdu_1)
                payload.append(0x82)

            payload.append(0x00)  # Simulation 0x00: Boolean False
            raw_converted_appid = int(ownControlBlocks[i].appID, 16)
            payload.append((raw_converted_appid >> 8) & 0xFF)
            payload.append(raw_converted_appid & 0xFF)
            apdu_len = len(pdu_1) + 2
            payload.append((apdu_len >> 8) & 0xFF)
            payload.append(apdu_len & 0xFF)
            payload.extend(pdu_1)
            
            udp_data = []
            udp_data.append(0x01)  # Length Identifier (LI)
            udp_data.append(0x40)  # Transport Identifier (TI)

            if ownControlBlocks[i].cbType == f"{namespace}GSE":
                udp_data.append(0xA1)
            elif ownControlBlocks[i].cbType == f"{namespace}SMV":
                udp_data.append(0xA2)

            udp_data.append(0x18)  # Length Identifier (LI)
            udp_data.append(0x80)  # Parameter Identifier (PI)
            udp_data.append(0x16)  # Length Identifier (LI)

            spdu_length = (4 + 2) + 12 + 4 + len(payload) + 2
            udp_data.append((spdu_length >> 24) & 0xFF)
            udp_data.append((spdu_length >> 16) & 0xFF)
            udp_data.append((spdu_length >> 8) & 0xFF)
            udp_data.append(spdu_length & 0xFF)

            current_SPDUNum = ownControlBlocks[i].prev_spduNum
            ownControlBlocks[i].prev_spduNum += 1
            udp_data.append((current_SPDUNum >> 24) & 0xFF)
            udp_data.append((current_SPDUNum >> 16) & 0xFF)
            udp_data.append((current_SPDUNum >> 8) & 0xFF)
            udp_data.append(current_SPDUNum & 0xFF)

            udp_data.append(0x00)
            udp_data.append(0x01)
            
            timestamp = int(time.time()).to_bytes(4, 'big')
            udp_data.extend(timestamp)
            key_rotation_minutes = (60).to_bytes(2, 'big')
            udp_data.extend(key_rotation_minutes)
            
            encryption_algorithm = b'\x03'  # QKE-AES-GCM
            message_auth_algorithm = b'\x03'  # QKE-HMAC-SHA256
            udp_data.extend(encryption_algorithm)
            udp_data.extend(message_auth_algorithm)
            
            # Use quantum key sequence number as key ID
            target_peer = known_peers[0] if known_peers else None
            if target_peer:
                key_info = secure_messaging.qke._load_key_from_file(target_peer)
                if key_info:
                    key_id = key_info['sequence'].to_bytes(4, 'big')
                else:
                    key_id = os.urandom(4)  # Fallback
            else:
                key_id = os.urandom(4)
            udp_data.extend(key_id)

            payload_len = len(payload) + 4
            udp_data.append((payload_len >> 24) & 0xFF)
            udp_data.append((payload_len >> 16) & 0xFF)
            udp_data.append((payload_len >> 8) & 0xFF)
            udp_data.append(payload_len & 0xFF)
            
            print(len(udp_data))
<<<<<<< HEAD
            print("Payload length before encryption/compression", len(payload))

            start_time = time.time() * 1000
            
            try:
                if target_peer:
                    print(f"Using QKE encryption for peer: {target_peer}")
                    encrypted_payload = secure_messaging.process_goose_message(
                        bytes(payload), target_peer, encrypt=True
                    )
                else:
                    print("Using QKE compression only (broadcast)")
                    encrypted_payload = secure_messaging.process_goose_message(
                        bytes(payload), "", encrypt=False
                    )
                
                payload = list(encrypted_payload)
                
            except Exception as e:
                print(f"✗ QKE encryption failed, using fallback: {e}")
                payload = list(secure_messaging.compress_data(bytes(payload)))
            
            end_time = time.time() * 1000
            encryption_time = end_time - start_time
            print(f"QKE encryption time: {encryption_time:.2f}ms")

=======
            print("Payload length before encryption/compression",len(payload))

            start_time = time.time()*1000
            payload = (compress_data(bytes(payload)))
            payload = (encrypt_aes_gcm(bytes(payload)))
            
>>>>>>> f4e5dd9c
            udp_data.extend(payload)

            udp_data.append(0x85)  # Signature Tag
            udp_data.append(0x20)  # Length of HMAC

<<<<<<< HEAD
            t1 = time.time()
            try:
                if target_peer:
                    hmac_data = secure_messaging.generate_quantum_hmac(
                        bytes(udp_data), target_peer
                    )
                else:
                    # Fallback to a random key for HMAC
                    from cryptography.hazmat.primitives.hmac import HMAC
                    from cryptography.hazmat.primitives import hashes
                    from cryptography.hazmat.backends import default_backend
                    fallback_key = os.urandom(AES_KEY_SIZE)
                    h = HMAC(fallback_key, hashes.SHA256(), backend=default_backend())
                    h.update(bytes(udp_data))
                    hmac_data = h.finalize()
                
                udp_data.extend(hmac_data)
                
            except Exception as e:
                print(f"✗ QKE HMAC failed, using fallback: {e}")
                from cryptography.hazmat.primitives.hmac import HMAC
                from cryptography.hazmat.primitives import hashes
                from cryptography.hazmat.backends import default_backend
                fallback_key = os.urandom(AES_KEY_SIZE)
                h = HMAC(fallback_key, hashes.SHA256(), backend=default_backend())
                h.update(bytes(udp_data))
                hmac_data = h.finalize()
                udp_data.extend(hmac_data)
            
            t2 = time.time()
            print("QKE HMAC generation time:", t2 - t1)
=======
            t1  = time.time()
            udp_data.extend(generate_hmac_cryptography(udp_data))
            t2  = time.time()
            print("Mac generation time : ", t2-t1)
>>>>>>> f4e5dd9c

            sock = UdpSock()
            diagnose(sock.is_good(), "Opening datagram socket for send")

            groupSock = socket.socket(socket.AF_INET, socket.SOCK_DGRAM)
            groupSock.setsockopt(socket.SOL_SOCKET, socket.SO_REUSEADDR, 1)

            try:
                groupSock.setsockopt(socket.IPPROTO_IP, socket.IP_MULTICAST_IF, ifr)
                print("Setting local Interface: ", ifname)
            except Exception as e:
                print("Error setting local interface:", e)

            try:
                TTL = 16
                groupSock.setsockopt(socket.IPPROTO_IP, socket.IP_MULTICAST_TTL, struct.pack('b', TTL))
                current_ttl = struct.unpack('b', groupSock.getsockopt(socket.IPPROTO_IP, socket.IP_MULTICAST_TTL, 1))[0]
                print("TTL set to:", current_ttl)
            except Exception as e:
                print("Error setting multicast TTL:", e)

            try:
                groupSock.sendto(bytearray(udp_data), (ownControlBlocks[i].multicastIP, IEDUDPPORT))
                print(len(udp_data), "bytes Data sent to:", ownControlBlocks[i].multicastIP, "on port", IEDUDPPORT)
                print("✓ QKE-secured message sent successfully")
            except Exception as e:
                print("Error sending data:", e)

            # QKE status information
            print("=== QKE Status ===")
            active_keys = 0
            for peer in known_peers:
                key_info = secure_messaging.qke._load_key_from_file(peer)
                if key_info:
                    active_keys += 1
                    key_age = current_time - key_info['timestamp']
                    print(f"  {peer}: Key seq={key_info['sequence']}, age={key_age:.0f}s")
            print(f"Active quantum keys: {active_keys}")
            print("==================")
            
            print(udp_data)
            print('-------------------------------------------------------------------------------')
        s_value += 1
        print("Resend")
        print()
    return 0

if __name__ == "__main__":
    main(sys.argv)<|MERGE_RESOLUTION|>--- conflicted
+++ resolved
@@ -8,11 +8,7 @@
 from zz_diagnose import *
 from parse_sed import *
 
-<<<<<<< HEAD
-from compression_encryption import SecureGOOSEMessaging
-=======
 from compression_encryption import compress_data, encrypt_aes_gcm, decrypt_aes_gcm, generate_hmac_cryptography, initialise_key
->>>>>>> f4e5dd9c
 
 HEADER_LENGTH = 18  # Length of the PDU header
 NONCE_SIZE = 12  # Nonce size for AES-GCM in bytes
@@ -118,12 +114,7 @@
     
     # Keep looping to send multicast messages
     s_value = 0
-<<<<<<< HEAD
-    last_key_refresh = time.time()
-    key_refresh_interval = 1800  # 30 minutes
-=======
     initialise_key()
->>>>>>> f4e5dd9c
     
     while True:
         time.sleep(1)  # in seconds
@@ -224,84 +215,24 @@
             udp_data.append(payload_len & 0xFF)
             
             print(len(udp_data))
-<<<<<<< HEAD
             print("Payload length before encryption/compression", len(payload))
-
-            start_time = time.time() * 1000
-            
-            try:
-                if target_peer:
-                    print(f"Using QKE encryption for peer: {target_peer}")
-                    encrypted_payload = secure_messaging.process_goose_message(
-                        bytes(payload), target_peer, encrypt=True
-                    )
-                else:
-                    print("Using QKE compression only (broadcast)")
-                    encrypted_payload = secure_messaging.process_goose_message(
-                        bytes(payload), "", encrypt=False
-                    )
-                
-                payload = list(encrypted_payload)
-                
-            except Exception as e:
-                print(f"✗ QKE encryption failed, using fallback: {e}")
-                payload = list(secure_messaging.compress_data(bytes(payload)))
-            
-            end_time = time.time() * 1000
-            encryption_time = end_time - start_time
-            print(f"QKE encryption time: {encryption_time:.2f}ms")
-
-=======
-            print("Payload length before encryption/compression",len(payload))
 
             start_time = time.time()*1000
             payload = (compress_data(bytes(payload)))
             payload = (encrypt_aes_gcm(bytes(payload)))
             
->>>>>>> f4e5dd9c
             udp_data.extend(payload)
 
-            udp_data.append(0x85)  # Signature Tag
-            udp_data.append(0x20)  # Length of HMAC
-
-<<<<<<< HEAD
-            t1 = time.time()
-            try:
-                if target_peer:
-                    hmac_data = secure_messaging.generate_quantum_hmac(
-                        bytes(udp_data), target_peer
-                    )
-                else:
-                    # Fallback to a random key for HMAC
-                    from cryptography.hazmat.primitives.hmac import HMAC
-                    from cryptography.hazmat.primitives import hashes
-                    from cryptography.hazmat.backends import default_backend
-                    fallback_key = os.urandom(AES_KEY_SIZE)
-                    h = HMAC(fallback_key, hashes.SHA256(), backend=default_backend())
-                    h.update(bytes(udp_data))
-                    hmac_data = h.finalize()
-                
-                udp_data.extend(hmac_data)
-                
-            except Exception as e:
-                print(f"✗ QKE HMAC failed, using fallback: {e}")
-                from cryptography.hazmat.primitives.hmac import HMAC
-                from cryptography.hazmat.primitives import hashes
-                from cryptography.hazmat.backends import default_backend
-                fallback_key = os.urandom(AES_KEY_SIZE)
-                h = HMAC(fallback_key, hashes.SHA256(), backend=default_backend())
-                h.update(bytes(udp_data))
-                hmac_data = h.finalize()
-                udp_data.extend(hmac_data)
-            
-            t2 = time.time()
-            print("QKE HMAC generation time:", t2 - t1)
-=======
+            # Signature Tag = 0x85                
+            udp_data.append(0x85)
+            
+            # Length of HMAC 
+            udp_data.append(0x20)
+
             t1  = time.time()
             udp_data.extend(generate_hmac_cryptography(udp_data))
             t2  = time.time()
             print("Mac generation time : ", t2-t1)
->>>>>>> f4e5dd9c
 
             sock = UdpSock()
             diagnose(sock.is_good(), "Opening datagram socket for send")
