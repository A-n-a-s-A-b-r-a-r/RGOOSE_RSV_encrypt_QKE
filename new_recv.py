import socket
import struct
import sys
import time
from dataclasses import dataclass
from datetime import datetime

import netifaces

<<<<<<< HEAD
from compression_encryption import SecureGOOSEMessaging
=======
from compression_encryption import decrypt_aes_gcm, decompress_data, encrypt_aes_gcm, generate_hmac_cryptography
>>>>>>> f4e5dd9c
from ied_utils import getIPv4Add
from parse_sed import parse_sed

# --- Constants from Sender ---
HEADER_LENGTH = 18  # Length of the PDU header
NONCE_SIZE = 12    # Nonce size for AES-GCM in bytes
TAG_SIZE = 16      # Tag size for AES-GCM in bytes
AES_KEY_SIZE = 32  # AES-256 key size in bytes

# --- Data Structures ---
@dataclass
class ReceivedPacket:
    """Represents a received IEC 61850 packet (GOOSE or SV)"""
    packet_type: str  # 'GOOSE' or 'SV'
    appid: int
    length: int
    timestamp: float
    multicast_ip: str
    
    # GOOSE specific fields
    gocb_ref: str = None
    time_allowed_to_live: int = None
    dat_set: str = None
    go_id: str = None
    st_num: int = None
    sq_num: int = None
    test: bool = None
    conf_rev: int = None
    nds_com: bool = None
    num_dat_set_entries: int = None
    data_values: list = None
    
    # SV specific fields
    svid: str = None
    smp_cnt: int = None
    smp_synch: int = None
    sample_data: list = None

# --- Global Statistics Tracking ---
class Statistics:
    """Tracks transmission statistics for GOOSE and SV packets"""
    def __init__(self):
        self.total_transmission_time_goose = 0.0
        self.total_packets_goose = 0
        self.total_transmission_time_sv = 0.0
        self.total_packets_sv = 0
        self.total_decrypt_time = 0.0
        self.total_hmac_time = 0.0
        self.total_packets = 0
    
    def update_goose_stats(self, transmission_time, decrypt_time, hmac_time):
        """Update GOOSE packet statistics"""
        self.total_packets_goose += 1
        self.total_transmission_time_goose += transmission_time
        self.total_decrypt_time += decrypt_time
        self.total_hmac_time += hmac_time
        self.total_packets += 1
        
    def update_sv_stats(self, transmission_time, decrypt_time, hmac_time):
        """Update SV packet statistics"""
        self.total_packets_sv += 1
        self.total_transmission_time_sv += transmission_time
        self.total_decrypt_time += decrypt_time
        self.total_hmac_time += hmac_time
        self.total_packets += 1
    
    def get_avg_goose_time(self):
        """Get average GOOSE transmission time in ms"""
        if self.total_packets_goose == 0:
            return 0
        return self.total_transmission_time_goose / self.total_packets_goose
    
    def get_avg_sv_time(self):
        """Get average SV transmission time in ms"""
        if self.total_packets_sv == 0:
            return 0
        return self.total_transmission_time_sv / self.total_packets_sv
    
    def get_avg_decrypt_time(self):
        """Get average decryption time in ms"""
        if self.total_packets == 0:
            return 0
        return self.total_decrypt_time / self.total_packets
    
    def get_avg_hmac_time(self):
        """Get average HMAC verification time in ms"""
        if self.total_packets == 0:
            return 0
        return self.total_hmac_time / self.total_packets

# --- Network Functions ---
def join_multicast_group(sock, multicast_ip, interface_name):
    """Join a multicast group on specified interface"""
    sock.setsockopt(socket.SOL_SOCKET, socket.SO_REUSEADDR, 1)
    sock.bind(('', 102))  # Port 102 as per sender
    addrs = netifaces.ifaddresses(interface_name)
    if netifaces.AF_INET not in addrs:
        print(f"No IPv4 address found for interface {interface_name}")
        sys.exit(1)
    addr = addrs[netifaces.AF_INET][0]['addr']
    sock.setsockopt(socket.IPPROTO_IP, socket.IP_MULTICAST_IF, 
                    socket.inet_aton(addr))
    mreq = struct.pack('4s4s', socket.inet_aton(multicast_ip),
                      socket.inet_aton(addr))
    sock.setsockopt(socket.IPPROTO_IP, socket.IP_ADD_MEMBERSHIP, mreq)

# --- ASN.1 Decoding Utilities ---
def decode_asn1_length(data, offset):
    """Decode ASN.1 length field and return (length, new_offset)"""
    if offset >= len(data):
        return 0, offset
    length = data[offset]
    new_offset = offset + 1
    if length & 0x80:
        length_bytes = length & 0x7F
        if new_offset + length_bytes > len(data):
            return 0, offset
        length = 0
        for i in range(length_bytes):
            length = (length << 8) | data[new_offset]
            new_offset += 1
    return length, new_offset

def safe_get_bytes(data, start, length):
    """Safely get bytes from data with bounds checking"""
    if start + length > len(data):
        return None
    return data[start:start + length]

# --- Packet Decoders ---
def decode_goose_pdu(data, offset):
    """Decode GOOSE PDU and return packet info"""
    try:
        packet = ReceivedPacket(
            packet_type='GOOSE', 
            appid=0, 
            length=0, 
            timestamp=time.time(),
            multicast_ip=''
        )
        if offset >= len(data):
            return packet
        pdu_len, offset = decode_asn1_length(data, offset + 1)
        while offset < len(data):
            tag = data[offset]
            offset += 1
            length, offset = decode_asn1_length(data, offset)
            if offset + length > len(data):
                break
            if tag == 0x80:  # gocbRef
                bytes_data = safe_get_bytes(data, offset, length)
                if bytes_data:
                    packet.gocb_ref = bytes_data.decode('utf-8', errors='ignore')
            elif tag == 0x81:  # timeAllowedToLive
                bytes_data = safe_get_bytes(data, offset, length)
                if bytes_data:
                    packet.time_allowed_to_live = int.from_bytes(bytes_data, 'big')
            elif tag == 0x82:  # datSet
                bytes_data = safe_get_bytes(data, offset, length)
                if bytes_data:
                    packet.dat_set = bytes_data.decode('utf-8', errors='ignore')
            elif tag == 0x83:  # goID
                bytes_data = safe_get_bytes(data, offset, length)
                if bytes_data:
                    packet.go_id = bytes_data.decode('utf-8', errors='ignore')
            elif tag == 0x84:  # timestamp
                bytes_data = safe_get_bytes(data, offset, length)
                if bytes_data and len(bytes_data) == 8:
                    packet.timestamp = struct.unpack('>d', bytes_data)[0]
            elif tag == 0x85:  # stNum
                bytes_data = safe_get_bytes(data, offset, length)
                if bytes_data:
                    packet.st_num = int.from_bytes(bytes_data, 'big')
            elif tag == 0x86:  # sqNum
                bytes_data = safe_get_bytes(data, offset, length)
                if bytes_data:
                    packet.sq_num = int.from_bytes(bytes_data, 'big')
            elif tag == 0x87:  # test
                bytes_data = safe_get_bytes(data, offset, 1)
                if bytes_data:
                    packet.test = bool(bytes_data[0])
            elif tag == 0x88:  # confRev
                bytes_data = safe_get_bytes(data, offset, length)
                if bytes_data:
                    packet.conf_rev = int.from_bytes(bytes_data, 'big')
            elif tag == 0x89:  # ndsCom
                bytes_data = safe_get_bytes(data, offset, 1)
                if bytes_data:
                    packet.nds_com = bool(bytes_data[0])
            elif tag == 0x8A:  # numDatSetEntries
                bytes_data = safe_get_bytes(data, offset, 1)
                if bytes_data:
                    packet.num_dat_set_entries = bytes_data[0]
            elif tag == 0xAB:  # allData
                packet.data_values = []
                data_offset = offset
                while data_offset < offset + length and data_offset < len(data):
                    value_tag = data[data_offset]
                    data_offset += 1
                    value_len, data_offset = decode_asn1_length(data, data_offset)
                    if value_tag == 0x83 and data_offset < len(data):  # Boolean
                        packet.data_values.append(bool(data[data_offset]))
                    data_offset += value_len
            offset += length
        return packet
    except Exception as e:
        print(f"Error decoding GOOSE PDU: {e}")
        return None

def decode_sv_pdu(data, offset):
    """Decode Sampled Values PDU and return packet info"""
    try:
        packet = ReceivedPacket(
            packet_type='SV',
            appid=0, 
            length=0,
            timestamp=time.time(),
            multicast_ip=''
        )
        if offset >= len(data):
            return packet
        pdu_len, offset = decode_asn1_length(data, offset + 1)
        while offset < len(data):
            tag = data[offset]
            offset += 1
            length, offset = decode_asn1_length(data, offset)
            if offset + length > len(data):
                break
            if tag == 0x80:  # noASDU
                bytes_data = safe_get_bytes(data, offset, 1)
                if bytes_data:
                    no_asdu = bytes_data[0]
            elif tag == 0xA2:  # seqOfASDU
                asdu_offset = offset
                while asdu_offset < offset + length and asdu_offset < len(data):
                    if data[asdu_offset] == 0x30:  # ASDU
                        asdu_len, asdu_offset = decode_asn1_length(data, asdu_offset + 1)
                        inner_offset = asdu_offset
                        while inner_offset < asdu_offset + asdu_len and inner_offset < len(data):
                            inner_tag = data[inner_offset]
                            inner_offset += 1
                            inner_len, inner_offset = decode_asn1_length(data, inner_offset)
                            if inner_offset + inner_len > len(data):
                                break
                            if inner_tag == 0x80:  # svID
                                bytes_data = safe_get_bytes(data, inner_offset, inner_len)
                                if bytes_data:
                                    packet.svid = bytes_data.decode('utf-8', errors='ignore')
                            elif inner_tag == 0x82:  # smpCnt
                                bytes_data = safe_get_bytes(data, inner_offset, inner_len)
                                if bytes_data:
                                    packet.smp_cnt = int.from_bytes(bytes_data, 'big')
                            elif inner_tag == 0x85:  # smpSynch
                                bytes_data = safe_get_bytes(data, inner_offset, 1)
                                if bytes_data:
                                    packet.smp_synch = bytes_data[0]
                            elif inner_tag == 0x87:  # seqOfData
                                packet.sample_data = []
                                sample_offset = inner_offset
                                while sample_offset + 4 <= inner_offset + inner_len:
                                    bytes_data = safe_get_bytes(data, sample_offset, 4)
                                    if bytes_data:
                                        value = struct.unpack('>f', bytes_data)[0]
                                        packet.sample_data.append(value)
                                    sample_offset += 4
                            elif inner_tag == 0x89:  # timestamp
                                bytes_data = safe_get_bytes(data, inner_offset, inner_len)
                                if bytes_data and len(bytes_data) == 8:
                                    packet.timestamp = struct.unpack('>d', bytes_data)[0]
                            inner_offset += inner_len
                        asdu_offset += asdu_len
                    else:
                        asdu_offset += 1
            offset += length
        return packet
    except Exception as e:
        print(f"Error decoding SV PDU: {e}")
        return None

# --- Display Functions ---
def display_packet_info(packet, stats):
    """Display received packet information with statistics"""
    if not packet:
        return
    print("\n" + "="*80)
    print(f"Received {packet.packet_type} Packet from {packet.multicast_ip}")
    print(f"Packet Timestamp: {datetime.fromtimestamp(packet.timestamp)}")
    current_datetime = time.time()
    print("Current Timestamp:", datetime.fromtimestamp(current_datetime))
    time_difference_ms = (current_datetime - packet.timestamp) * 1000
    print("Transmission time:", round(time_difference_ms, 6), "ms")
    print(f"APPID: 0x{packet.appid:04x}")
    print(f"Length: {packet.length} bytes")
    print(f"Average Decryption time: {stats.get_avg_decrypt_time():.6f} ms")
    print(f"Average HMAC verification time: {stats.get_avg_hmac_time():.6f} ms")
    if packet.packet_type == 'GOOSE':
        print("Average GOOSE Transmission time:", stats.get_avg_goose_time())
        print("\nGOOSE Specific Information:")
        if packet.gocb_ref: print(f"GoCB Reference: {packet.gocb_ref}")
        if packet.time_allowed_to_live: print(f"Time Allowed to Live: {packet.time_allowed_to_live}ms")
        if packet.dat_set: print(f"Dataset: {packet.dat_set}")
        if packet.go_id: print(f"GoID: {packet.go_id}")
        if packet.st_num is not None: print(f"StNum: {packet.st_num}")
        if packet.sq_num is not None: print(f"SqNum: {packet.sq_num}")
        if packet.test is not None: print(f"Test: {packet.test}")
        if packet.conf_rev is not None: print(f"ConfRev: {packet.conf_rev}")
        if packet.nds_com is not None: print(f"NdsCom: {packet.nds_com}")
        if packet.num_dat_set_entries is not None: print(f"Number of Dataset Entries: {packet.num_dat_set_entries}")
        if packet.data_values: print(f"Data Values: {packet.data_values}")
    elif packet.packet_type == 'SV':
        print("Average SV Transmission time:", stats.get_avg_sv_time())
        print("\nSampled Values Specific Information:")
        if packet.svid: print(f"svID: {packet.svid}")
        if packet.smp_cnt is not None: print(f"Sample Count: {packet.smp_cnt}")
        if packet.smp_synch is not None: print(f"Sample Sync: {packet.smp_synch}")
        if packet.sample_data:
            print("\nSample Values:")
            for i, value in enumerate(packet.sample_data):
                print(f"  Sample {i}: {value}")

# --- Packet Processing ---
def get_peer_from_ip(multicast_ip, known_peers, vector_of_ctrl_blks, ied_name):
    """Map multicast IP to peer ID (placeholder implementation)"""
    for it in vector_of_ctrl_blks:
        if it.multicastIP == multicast_ip and it.hostIED != ied_name:
            return it.hostIED
    return known_peers[0] if known_peers else ""  # Fallback to first peer or empty string

def process_received_data(data, addr, stats, secure_messaging, peer_id, vector_of_ctrl_blks, ied_name):
    """Process received data and extract packet information"""
    if len(data) < 32:  # Minimum length for headers + HMAC
        print("Packet too short, discarding")
        return
    try:
        offset = 2  # Skip LI and TI bytes
        packet_type = data[offset]
        offset += 1
        offset += 1  # Skip LI byte
        if offset >= len(data) or data[offset] != 0x80:
            print("Invalid session header")
            return
        offset += 2  # Skip PI and LI
        offset += 8  # Skip SPDU length and number
        offset += 2  # Skip version number
        if offset + 12 > len(data):
            print("Packet too short for header fields")
            return
        timestamp = int.from_bytes(data[offset:offset+4], 'big')
        offset += 4
        key_rotation_minutes = int.from_bytes(data[offset:offset+2], 'big')
        offset += 2
        encryption_algorithm = data[offset:offset+1]
        offset += 1
        message_auth_algorithm = data[offset:offset+1]
        offset += 1
        key_id = int.from_bytes(data[offset:offset+4], 'big')
        offset += 4
        if offset + 4 >= len(data):
            print("Packet too short for payload length")
            return
        payload_len = int.from_bytes(data[offset:offset+4], 'big')
        offset += 4
        if offset + 6 >= len(data):
            print("Packet too short for payload")
            return
        payload_type = data[offset]
        simulation = data[offset + 1]
        appid = int.from_bytes(data[offset+2:offset+4], 'big')
        length = int.from_bytes(data[offset+4:offset+6], 'big')
        offset += 6
        if len(data) < offset + 32:  # Ensure enough data for HMAC
            print("Packet too short for HMAC")
            return
        hmac_tag = data[-32:]  # Last 32 bytes for HMAC-SHA256
        payload = data[offset:-32]
        headers = data[:offset]
        known_peers = ["SubstationA", "SubstationB", "SubstationC", "SubstationD"]
    
        # Determine peer ID from sender IP
        peer_id = get_peer_from_ip(addr[0], [peer for peer in known_peers], vector_of_ctrl_blks, ied_name)
        if not peer_id:
            print(f"No peer found for IP {addr[0]}, using default")
        # Verify HMAC and process payload
        t1 = time.time()
        try:
            expected_hmac = secure_messaging.generate_quantum_hmac(bytes(data[:-32]), peer_id)
            if hmac_tag != expected_hmac:
                print(f"Warning: QKE HMAC mismatch for peer {peer_id}")
                return
        except Exception as e:
            print(f"HMAC verification failed for peer {peer_id}: {e}")
            return
        hmac_time = (time.time() - t1) * 1000
        start_time = time.time() * 1000
        try:
            if encryption_algorithm == b'\x03':  # QKE-AES-GCM
                decrypted_payload = secure_messaging.receive_goose_message(
                    bytes(payload), peer_id, encrypted=True
                )
            else:
                decrypted_payload = secure_messaging.receive_goose_message(
                    bytes(payload), peer_id, encrypted=False
                )
        except Exception as e:
            print(f"QKE decryption error for peer {peer_id}: {e}")
            return
        decrypt_time = (time.time() * 1000) - start_time
        reconstructed_data = headers + list(decrypted_payload) + list(hmac_tag)
        reconstructed_data = bytearray(reconstructed_data)
        packet = None
        if payload_type == 0x81:  # GOOSE
            packet = decode_goose_pdu(reconstructed_data, offset)
            if packet:
                stats.update_goose_stats((time.time() - packet.timestamp) * 1000, decrypt_time, hmac_time)
        elif payload_type == 0x82:  # SV
            packet = decode_sv_pdu(reconstructed_data, offset)
            if packet:
                stats.update_sv_stats((time.time() - packet.timestamp) * 1000, decrypt_time, hmac_time)
        if packet:
            packet.appid = appid
            packet.length = length
            packet.multicast_ip = addr[0]
            display_packet_info(packet, stats)
    except Exception as e:
        print(f"Error processing packet: {e}")

# --- Main Function ---
def main():
    if len(sys.argv) != 4:
        program_name = sys.argv[0] if sys.argv and sys.argv[0] else "<program name>"
        print(f"Usage: {program_name} <SED Filename> <Interface Name to be used on IED> <IED Name>")
        return 1
    sed_filename = sys.argv[1]
    interface_name = sys.argv[2]
    ied_name = sys.argv[3]
    ifr = getIPv4Add(interface_name)
    ifr = socket.inet_pton(socket.AF_INET, ifr)
    # Initialize QKE secure messaging
    print("=== Initializing QKE Secure Messaging ===")
    secure_messaging = SecureGOOSEMessaging(ied_name)
    # Define known peers (same as sender)
    known_peers = ["SubstationA", "SubstationB", "SubstationC", "SubstationD"]
    if ied_name in known_peers:
        known_peers.remove(ied_name)
    print("Establishing quantum keys with peers...")
    for peer in known_peers:
        try:
            key = secure_messaging.qke.establish_quantum_key(peer)
            print(f"✓ Established quantum key with {peer}")
        except Exception as e:
            print(f"✗ Failed to establish key with {peer}: {e}")
    # Test QKE encryption/decryption
    if known_peers:
        test_peer = known_peers[0]
        try:
            demo_data = bytes([123])
            encrypted_demo = secure_messaging.encrypt_message(demo_data, test_peer)
            decrypted_demo = secure_messaging.decrypt_message(encrypted_demo, test_peer)
            print(f"✓ QKE test successful with {test_peer}")
        except Exception as e:
            print(f"✗ QKE test failed: {e}")
    # Parse SED file to get multicast IP
    multicast_ip = None
    vector_of_ctrl_blks = parse_sed(sed_filename)
    for it in vector_of_ctrl_blks:
        if it.hostIED == ied_name:
            multicast_ip = it.multicastIP
            break
    if not multicast_ip:
        print(f"Error: No multicast IP found for IED {ied_name}")
        return 1
    stats = Statistics()
    sock = socket.socket(socket.AF_INET, socket.SOCK_DGRAM)
    try:
        join_multicast_group(sock, multicast_ip, interface_name)
        print(f"Listening for QKE-secured RGOOSE/RSV packets on {interface_name} ({multicast_ip})...")
        # Key refresh timer
        last_key_refresh = time.time()
        key_refresh_interval = 1800  # 30 minutes, matching sender
        while True:
            if time.time() - last_key_refresh > key_refresh_interval:
                print("Refreshing quantum keys...")
                for peer in known_peers:
                    try:
                        secure_messaging.qke.refresh_key(peer)
                        print(f"✓ Refreshed quantum key with {peer}")
                    except Exception as e:
                        print(f"✗ Failed to refresh key with {peer}: {e}")
                last_key_refresh = time.time()
            data, addr = sock.recvfrom(65535)
<<<<<<< HEAD
            process_received_data(data, addr, stats, secure_messaging, None, vector_of_ctrl_blks, ied_name)
            # Print QKE status
            print("=== QKE Status ===")
            active_keys = 0
            for peer in known_peers:
                key_info = secure_messaging.qke._load_key_from_file(peer)
                if key_info:
                    active_keys += 1
                    key_age = time.time() - key_info['timestamp']
                    print(f"  {peer}: Key seq={key_info['sequence']}, age={key_age:.0f}s")
            print(f"Active quantum keys: {active_keys}")
            print("==================")
=======
            
            # Extract packet components
            headers = list(data[:32])
            payload = data[32:-34]
            signature = list(data[-34:])
            
            # With certificateless crypto, we rely on AES-GCM's authentication
            # You can still verify a separate HMAC if needed
            t1 = time.time()
            mac = generate_hmac_cryptography( list(data[:-32]))
            t2 = time.time()
            print(f"{t2-t1:.6f} mac generation time")

            # Check signature - note that our certificateless crypto provides authentication already
            if list(mac) != signature[2:]:
                print("Warning: MAC mismatch, but continuing as crypto provides authentication")
                # We don't continue here as we're relying on crypto's authentication

            # Decrypt and decompress payload
            # Check and possibly rotate keys

            # Decrypt with certificateless crypto and then decompress
            start_time = time.time() * 1000
            try:
                decrypted_payload = decrypt_aes_gcm(bytes(payload))
                decompressed_payload = decompress_data(bytes(decrypted_payload))
            except Exception as e:
                print(f"Decryption error: {e}")
                continue    

            # Reconstruct packet
            reconstructed_data = headers + list(decompressed_payload) + signature
            reconstructed_data = bytearray(reconstructed_data)

            # Process the packet
            process_received_data(reconstructed_data, addr, stats)
                
>>>>>>> f4e5dd9c
    except KeyboardInterrupt:
        print("\nExiting...")
    finally:
        sock.close()
    return 0

if __name__ == "__main__":
    sys.exit(main())<|MERGE_RESOLUTION|>--- conflicted
+++ resolved
@@ -7,11 +7,7 @@
 
 import netifaces
 
-<<<<<<< HEAD
-from compression_encryption import SecureGOOSEMessaging
-=======
 from compression_encryption import decrypt_aes_gcm, decompress_data, encrypt_aes_gcm, generate_hmac_cryptography
->>>>>>> f4e5dd9c
 from ied_utils import getIPv4Add
 from parse_sed import parse_sed
 
@@ -502,20 +498,6 @@
                         print(f"✗ Failed to refresh key with {peer}: {e}")
                 last_key_refresh = time.time()
             data, addr = sock.recvfrom(65535)
-<<<<<<< HEAD
-            process_received_data(data, addr, stats, secure_messaging, None, vector_of_ctrl_blks, ied_name)
-            # Print QKE status
-            print("=== QKE Status ===")
-            active_keys = 0
-            for peer in known_peers:
-                key_info = secure_messaging.qke._load_key_from_file(peer)
-                if key_info:
-                    active_keys += 1
-                    key_age = time.time() - key_info['timestamp']
-                    print(f"  {peer}: Key seq={key_info['sequence']}, age={key_age:.0f}s")
-            print(f"Active quantum keys: {active_keys}")
-            print("==================")
-=======
             
             # Extract packet components
             headers = list(data[:32])
@@ -553,7 +535,6 @@
             # Process the packet
             process_received_data(reconstructed_data, addr, stats)
                 
->>>>>>> f4e5dd9c
     except KeyboardInterrupt:
         print("\nExiting...")
     finally:
